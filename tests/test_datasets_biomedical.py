--- conflicted
+++ resolved
@@ -20,10 +20,7 @@
     sentence_split_at_tag,
     SENTENCE_TAG,
     build_spacy_tokenizer,
-<<<<<<< HEAD
     HunerDataset,
-=======
->>>>>>> 31228c31
 )
 import pytest
 
