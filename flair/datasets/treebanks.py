import logging
import re
from pathlib import Path
from typing import List, Union

import flair
from flair.data import (
    Sentence,
    Corpus,
    Token,
    FlairDataset,
)
from flair.datasets.base import find_train_dev_test_files
from flair.file_utils import cached_path, unzip_file

log = logging.getLogger("flair")


class UniversalDependenciesCorpus(Corpus):
    def __init__(
            self,
            data_folder: Union[str, Path],
            train_file=None,
            test_file=None,
            dev_file=None,
            in_memory: bool = True,
    ):
        """
        Instantiates a Corpus from CoNLL-U column-formatted task data such as the UD corpora

        :param data_folder: base folder with the task data
        :param train_file: the name of the train file
        :param test_file: the name of the test file
        :param dev_file: the name of the dev file, if None, dev data is sampled from train
        :param in_memory: If set to True, keeps full dataset in memory, otherwise does disk reads
        :return: a Corpus with annotated train, dev and test data
        """

        # find train, dev and test files if not specified
        dev_file, test_file, train_file = \
            find_train_dev_test_files(data_folder, dev_file, test_file, train_file)

        # get train data
        train = UniversalDependenciesDataset(train_file, in_memory=in_memory)

        # get test data
        test = UniversalDependenciesDataset(test_file, in_memory=in_memory) if test_file is not None else None

        # get dev data
        dev = UniversalDependenciesDataset(dev_file, in_memory=in_memory) if dev_file is not None else None

        super(UniversalDependenciesCorpus, self).__init__(
            train, dev, test, name=str(data_folder)
        )


class UniversalDependenciesDataset(FlairDataset):
    def __init__(self, path_to_conll_file: Union[str, Path], in_memory: bool = True):
        """
        Instantiates a column dataset in CoNLL-U format.

        :param path_to_conll_file: Path to the CoNLL-U formatted file
        :param in_memory: If set to True, keeps full dataset in memory, otherwise does disk reads
        """
        if type(path_to_conll_file) is str:
            path_to_conll_file = Path(path_to_conll_file)
        assert path_to_conll_file.exists()

        self.in_memory = in_memory
        self.path_to_conll_file = path_to_conll_file
        self.total_sentence_count: int = 0

        if self.in_memory:
            self.sentences: List[Sentence] = []
        else:
            self.indices: List[int] = []

        with open(str(self.path_to_conll_file), encoding="utf-8") as file:

            line = file.readline()
            position = 0
            sentence: Sentence = Sentence()
            while line:

                line = line.strip()
                fields: List[str] = re.split("\t+", line)
                if line == "":
                    if len(sentence) > 0:
                        self.total_sentence_count += 1
                        if self.in_memory:
                            self.sentences.append(sentence)
                        else:
                            self.indices.append(position)
                            position = file.tell()
                    sentence: Sentence = Sentence()

                elif line.startswith("#"):
                    line = file.readline()
                    continue
                elif "." in fields[0]:
                    line = file.readline()
                    continue
                elif "-" in fields[0]:
                    line = file.readline()
                    continue
                else:
                    token = Token(fields[1], head_id=int(fields[6]))
                    token.add_label("lemma", str(fields[2]))
                    token.add_label("upos", str(fields[3]))
                    token.add_label("pos", str(fields[4]))
                    token.add_label("dependency", str(fields[7]))

                    if len(fields) > 9 and 'SpaceAfter=No' in fields[9]:
                        token.whitespace_after = False

                    for morph in str(fields[5]).split("|"):
                        if "=" not in morph:
                            continue
                        token.add_label(morph.split("=")[0].lower(), morph.split("=")[1])

                    if len(fields) > 10 and str(fields[10]) == "Y":
                        token.add_label("frame", str(fields[11]))

                    sentence.add_token(token)

                line = file.readline()
            if len(sentence.tokens) > 0:
                self.total_sentence_count += 1
                if self.in_memory:
                    self.sentences.append(sentence)
                else:
                    self.indices.append(position)

    def is_in_memory(self) -> bool:
        return self.in_memory

    def __len__(self):
        return self.total_sentence_count

    def __getitem__(self, index: int = 0) -> Sentence:

        if self.in_memory:
            sentence = self.sentences[index]
        else:
            with open(str(self.path_to_conll_file), encoding="utf-8") as file:
                file.seek(self.indices[index])
                line = file.readline()
                sentence: Sentence = Sentence()
                while line:

                    line = line.strip()
                    fields: List[str] = re.split("\t+", line)
                    if line == "":
                        if len(sentence) > 0:
                            break

                    elif line.startswith("#"):
                        line = file.readline()
                        continue
                    elif "." in fields[0]:
                        line = file.readline()
                        continue
                    elif "-" in fields[0]:
                        line = file.readline()
                        continue
                    else:
                        token = Token(fields[1], head_id=int(fields[6]))
                        token.add_label("lemma", str(fields[2]))
                        token.add_label("upos", str(fields[3]))
                        token.add_label("pos", str(fields[4]))
                        token.add_label("dependency", str(fields[7]))

                        if len(fields) > 9 and 'SpaceAfter=No' in fields[9]:
                            token.whitespace_after = False

                        for morph in str(fields[5]).split("|"):
                            if "=" not in morph:
                                continue
                            token.add_label(
                                morph.split("=")[0].lower(), morph.split("=")[1]
                            )

                        if len(fields) > 10 and str(fields[10]) == "Y":
                            token.add_label("frame", str(fields[11]))

                        sentence.add_token(token)

                    line = file.readline()
        return sentence


class UD_ENGLISH(UniversalDependenciesCorpus):
    def __init__(self, base_path: Union[str, Path] = None, in_memory: bool = True):

        if type(base_path) == str:
            base_path: Path = Path(base_path)

        # this dataset name
        dataset_name = self.__class__.__name__.lower()

        # default dataset folder is the cache root
        if not base_path:
            base_path = Path(flair.cache_root) / "datasets"
        data_folder = base_path / dataset_name

        # download data if necessary
        web_path = "https://raw.githubusercontent.com/UniversalDependencies/UD_English-EWT/master"
        cached_path(f"{web_path}/en_ewt-ud-dev.conllu", Path("datasets") / dataset_name)
        cached_path(
            f"{web_path}/en_ewt-ud-test.conllu", Path("datasets") / dataset_name
        )
        cached_path(
            f"{web_path}/en_ewt-ud-train.conllu", Path("datasets") / dataset_name
        )

        super(UD_ENGLISH, self).__init__(data_folder, in_memory=in_memory)


class UD_GERMAN(UniversalDependenciesCorpus):
    def __init__(self, base_path: Union[str, Path] = None, in_memory: bool = True):

        if type(base_path) == str:
            base_path: Path = Path(base_path)

        # this dataset name
        dataset_name = self.__class__.__name__.lower()

        # default dataset folder is the cache root
        if not base_path:
            base_path = Path(flair.cache_root) / "datasets"
        data_folder = base_path / dataset_name

        # download data if necessary
        ud_path = "https://raw.githubusercontent.com/UniversalDependencies/UD_German-GSD/master"
        cached_path(f"{ud_path}/de_gsd-ud-dev.conllu", Path("datasets") / dataset_name)
        cached_path(f"{ud_path}/de_gsd-ud-test.conllu", Path("datasets") / dataset_name)
        cached_path(
            f"{ud_path}/de_gsd-ud-train.conllu", Path("datasets") / dataset_name
        )

        super(UD_GERMAN, self).__init__(data_folder, in_memory=in_memory)


class UD_GERMAN_HDT(UniversalDependenciesCorpus):
    def __init__(self, base_path: Union[str, Path] = None, in_memory: bool = False):

        if type(base_path) == str:
            base_path: Path = Path(base_path)

        # this dataset name
        dataset_name = self.__class__.__name__.lower()

        # default dataset folder is the cache root
        if not base_path:
            base_path = Path(flair.cache_root) / "datasets"
        data_folder = base_path / dataset_name

        # download data if necessary
        ud_path = (
            "https://raw.githubusercontent.com/UniversalDependencies/UD_German-HDT/dev"
        )
        cached_path(f"{ud_path}/de_hdt-ud-dev.conllu", Path("datasets") / dataset_name)
        cached_path(f"{ud_path}/de_hdt-ud-test.conllu", Path("datasets") / dataset_name)

        train_filenames = [
            "de_hdt-ud-train-a-1.conllu",
            "de_hdt-ud-train-a-2.conllu",
            "de_hdt-ud-train-b-1.conllu",
            "de_hdt-ud-train-b-2.conllu",
        ]

        for train_file in train_filenames:
            cached_path(
                f"{ud_path}/{train_file}", Path("datasets") / dataset_name / "original"
            )

        data_path = Path(flair.cache_root) / "datasets" / dataset_name

        new_train_file: Path = data_path / "de_hdt-ud-train-all.conllu"

        if not new_train_file.is_file():
            with open(new_train_file, "wt") as f_out:
                for train_filename in train_filenames:
                    with open(data_path / "original" / train_filename, "rt") as f_in:
                        f_out.write(f_in.read())

        super(UD_GERMAN_HDT, self).__init__(data_folder, in_memory=in_memory)


class UD_DUTCH(UniversalDependenciesCorpus):
    def __init__(self, base_path: Union[str, Path] = None, in_memory: bool = True):

        if type(base_path) == str:
            base_path: Path = Path(base_path)

        # this dataset name
        dataset_name = self.__class__.__name__.lower()

        # default dataset folder is the cache root
        if not base_path:
            base_path = Path(flair.cache_root) / "datasets"
        data_folder = base_path / dataset_name

        # download data if necessary
        ud_path = "https://raw.githubusercontent.com/UniversalDependencies/UD_Dutch-Alpino/master"
        cached_path(
            f"{ud_path}/nl_alpino-ud-dev.conllu", Path("datasets") / dataset_name
        )
        cached_path(
            f"{ud_path}/nl_alpino-ud-test.conllu", Path("datasets") / dataset_name
        )
        cached_path(
            f"{ud_path}/nl_alpino-ud-train.conllu", Path("datasets") / dataset_name
        )

        super(UD_DUTCH, self).__init__(data_folder, in_memory=in_memory)


class UD_FRENCH(UniversalDependenciesCorpus):
    def __init__(self, base_path: Union[str, Path] = None, in_memory: bool = True):

        if type(base_path) == str:
            base_path: Path = Path(base_path)

        # this dataset name
        dataset_name = self.__class__.__name__.lower()

        # default dataset folder is the cache root
        if not base_path:
            base_path = Path(flair.cache_root) / "datasets"
        data_folder = base_path / dataset_name

        # download data if necessary
        ud_path = "https://raw.githubusercontent.com/UniversalDependencies/UD_French-GSD/master"
        cached_path(f"{ud_path}/fr_gsd-ud-dev.conllu", Path("datasets") / dataset_name)
        cached_path(f"{ud_path}/fr_gsd-ud-test.conllu", Path("datasets") / dataset_name)
        cached_path(
            f"{ud_path}/fr_gsd-ud-train.conllu", Path("datasets") / dataset_name
        )
        super(UD_FRENCH, self).__init__(data_folder, in_memory=in_memory)


class UD_ITALIAN(UniversalDependenciesCorpus):
    def __init__(self, base_path: Union[str, Path] = None, in_memory: bool = True):

        if type(base_path) == str:
            base_path: Path = Path(base_path)

        # this dataset name
        dataset_name = self.__class__.__name__.lower()

        # default dataset folder is the cache root
        if not base_path:
            base_path = Path(flair.cache_root) / "datasets"
        data_folder = base_path / dataset_name

        # download data if necessary
        ud_path = "https://raw.githubusercontent.com/UniversalDependencies/UD_Italian-ISDT/master"
        cached_path(f"{ud_path}/it_isdt-ud-dev.conllu", Path("datasets") / dataset_name)
        cached_path(
            f"{ud_path}/it_isdt-ud-test.conllu", Path("datasets") / dataset_name
        )
        cached_path(
            f"{ud_path}/it_isdt-ud-train.conllu", Path("datasets") / dataset_name
        )
        super(UD_ITALIAN, self).__init__(data_folder, in_memory=in_memory)


class UD_SPANISH(UniversalDependenciesCorpus):
    def __init__(self, base_path: Union[str, Path] = None, in_memory: bool = True):

        if type(base_path) == str:
            base_path: Path = Path(base_path)

        # this dataset name
        dataset_name = self.__class__.__name__.lower()

        # default dataset folder is the cache root
        if not base_path:
            base_path = Path(flair.cache_root) / "datasets"
        data_folder = base_path / dataset_name

        # download data if necessary
        ud_path = "https://raw.githubusercontent.com/UniversalDependencies/UD_Spanish-GSD/master"
        cached_path(f"{ud_path}/es_gsd-ud-dev.conllu", Path("datasets") / dataset_name)
        cached_path(f"{ud_path}/es_gsd-ud-test.conllu", Path("datasets") / dataset_name)
        cached_path(
            f"{ud_path}/es_gsd-ud-train.conllu", Path("datasets") / dataset_name
        )
        super(UD_SPANISH, self).__init__(data_folder, in_memory=in_memory)


class UD_PORTUGUESE(UniversalDependenciesCorpus):
    def __init__(self, base_path: Union[str, Path] = None, in_memory: bool = True):

        if type(base_path) == str:
            base_path: Path = Path(base_path)

        # this dataset name
        dataset_name = self.__class__.__name__.lower()

        # default dataset folder is the cache root
        if not base_path:
            base_path = Path(flair.cache_root) / "datasets"
        data_folder = base_path / dataset_name

        # download data if necessary
        ud_path = "https://raw.githubusercontent.com/UniversalDependencies/UD_Portuguese-Bosque/master"
        cached_path(
            f"{ud_path}/pt_bosque-ud-dev.conllu", Path("datasets") / dataset_name
        )
        cached_path(
            f"{ud_path}/pt_bosque-ud-test.conllu", Path("datasets") / dataset_name
        )
        cached_path(
            f"{ud_path}/pt_bosque-ud-train.conllu", Path("datasets") / dataset_name
        )
        super(UD_PORTUGUESE, self).__init__(data_folder, in_memory=in_memory)


class UD_ROMANIAN(UniversalDependenciesCorpus):
    def __init__(self, base_path: Union[str, Path] = None, in_memory: bool = True):

        if type(base_path) == str:
            base_path: Path = Path(base_path)

        # this dataset name
        dataset_name = self.__class__.__name__.lower()

        # default dataset folder is the cache root
        if not base_path:
            base_path = Path(flair.cache_root) / "datasets"
        data_folder = base_path / dataset_name

        # download data if necessary
        ud_path = "https://raw.githubusercontent.com/UniversalDependencies/UD_Romanian-RRT/master"
        cached_path(f"{ud_path}/ro_rrt-ud-dev.conllu", Path("datasets") / dataset_name)
        cached_path(f"{ud_path}/ro_rrt-ud-test.conllu", Path("datasets") / dataset_name)
        cached_path(
            f"{ud_path}/ro_rrt-ud-train.conllu", Path("datasets") / dataset_name
        )
        super(UD_ROMANIAN, self).__init__(data_folder, in_memory=in_memory)


class UD_CATALAN(UniversalDependenciesCorpus):
    def __init__(self, base_path: Union[str, Path] = None, in_memory: bool = True):

        if type(base_path) == str:
            base_path: Path = Path(base_path)

        # this dataset name
        dataset_name = self.__class__.__name__.lower()

        # default dataset folder is the cache root
        if not base_path:
            base_path = Path(flair.cache_root) / "datasets"
        data_folder = base_path / dataset_name

        # download data if necessary
        ud_path = "https://raw.githubusercontent.com/UniversalDependencies/UD_Catalan-AnCora/master"
        cached_path(
            f"{ud_path}/ca_ancora-ud-dev.conllu", Path("datasets") / dataset_name
        )
        cached_path(
            f"{ud_path}/ca_ancora-ud-test.conllu", Path("datasets") / dataset_name
        )
        cached_path(
            f"{ud_path}/ca_ancora-ud-train.conllu", Path("datasets") / dataset_name
        )
        super(UD_CATALAN, self).__init__(data_folder, in_memory=in_memory)


class UD_POLISH(UniversalDependenciesCorpus):
    def __init__(self, base_path: Union[str, Path] = None, in_memory: bool = True):

        if type(base_path) == str:
            base_path: Path = Path(base_path)

        # this dataset name
        dataset_name = self.__class__.__name__.lower()

        # default dataset folder is the cache root
        if not base_path:
            base_path = Path(flair.cache_root) / "datasets"
        data_folder = base_path / dataset_name

        # download data if necessary
        ud_path = "https://raw.githubusercontent.com/UniversalDependencies/UD_Polish-LFG/master"
        cached_path(f"{ud_path}/pl_lfg-ud-dev.conllu", Path("datasets") / dataset_name)
        cached_path(f"{ud_path}/pl_lfg-ud-test.conllu", Path("datasets") / dataset_name)
        cached_path(
            f"{ud_path}/pl_lfg-ud-train.conllu", Path("datasets") / dataset_name
        )

        super(UD_POLISH, self).__init__(data_folder, in_memory=in_memory)


class UD_CZECH(UniversalDependenciesCorpus):
    def __init__(self, base_path: Union[str, Path] = None, in_memory: bool = False):

        if type(base_path) == str:
            base_path: Path = Path(base_path)

        # this dataset name
        dataset_name = self.__class__.__name__.lower()

        # default dataset folder is the cache root
        if not base_path:
            base_path = Path(flair.cache_root) / "datasets"
        data_folder = base_path / dataset_name

        # download data if necessary
        ud_path = "https://raw.githubusercontent.com/UniversalDependencies/UD_Czech-PDT/master"
        cached_path(f"{ud_path}/cs_pdt-ud-dev.conllu", Path("datasets") / dataset_name)
        cached_path(f"{ud_path}/cs_pdt-ud-test.conllu", Path("datasets") / dataset_name)
        cached_path(
            f"{ud_path}/cs_pdt-ud-train-c.conllu",
            Path("datasets") / dataset_name / "original",
        )
        cached_path(
            f"{ud_path}/cs_pdt-ud-train-l.conllu",
            Path("datasets") / dataset_name / "original",
        )
        cached_path(
            f"{ud_path}/cs_pdt-ud-train-m.conllu",
            Path("datasets") / dataset_name / "original",
        )
        cached_path(
            f"{ud_path}/cs_pdt-ud-train-v.conllu",
            Path("datasets") / dataset_name / "original",
        )
        data_path = Path(flair.cache_root) / "datasets" / dataset_name

        train_filenames = [
            "cs_pdt-ud-train-c.conllu",
            "cs_pdt-ud-train-l.conllu",
            "cs_pdt-ud-train-m.conllu",
            "cs_pdt-ud-train-v.conllu",
        ]

        new_train_file: Path = data_path / "cs_pdt-ud-train-all.conllu"

        if not new_train_file.is_file():
            with open(new_train_file, "wt") as f_out:
                for train_filename in train_filenames:
                    with open(data_path / "original" / train_filename, "rt") as f_in:
                        f_out.write(f_in.read())
        super(UD_CZECH, self).__init__(data_folder, in_memory=in_memory)


class UD_SLOVAK(UniversalDependenciesCorpus):
    def __init__(self, base_path: Union[str, Path] = None, in_memory: bool = True):

        if type(base_path) == str:
            base_path: Path = Path(base_path)

        # this dataset name
        dataset_name = self.__class__.__name__.lower()

        # default dataset folder is the cache root
        if not base_path:
            base_path = Path(flair.cache_root) / "datasets"
        data_folder = base_path / dataset_name

        # download data if necessary
        ud_path = "https://raw.githubusercontent.com/UniversalDependencies/UD_Slovak-SNK/master"
        cached_path(f"{ud_path}/sk_snk-ud-dev.conllu", Path("datasets") / dataset_name)
        cached_path(f"{ud_path}/sk_snk-ud-test.conllu", Path("datasets") / dataset_name)
        cached_path(
            f"{ud_path}/sk_snk-ud-train.conllu", Path("datasets") / dataset_name
        )

        super(UD_SLOVAK, self).__init__(data_folder, in_memory=in_memory)


class UD_SWEDISH(UniversalDependenciesCorpus):
    def __init__(self, base_path: Union[str, Path] = None, in_memory: bool = True):

        if type(base_path) == str:
            base_path: Path = Path(base_path)

        # this dataset name
        dataset_name = self.__class__.__name__.lower()

        # default dataset folder is the cache root
        if not base_path:
            base_path = Path(flair.cache_root) / "datasets"
        data_folder = base_path / dataset_name

        # download data if necessary
        ud_path = "https://raw.githubusercontent.com/UniversalDependencies/UD_Swedish-Talbanken/master"
        cached_path(
            f"{ud_path}/sv_talbanken-ud-dev.conllu", Path("datasets") / dataset_name
        )
        cached_path(
            f"{ud_path}/sv_talbanken-ud-test.conllu", Path("datasets") / dataset_name
        )
        cached_path(
            f"{ud_path}/sv_talbanken-ud-train.conllu", Path("datasets") / dataset_name
        )

        super(UD_SWEDISH, self).__init__(data_folder, in_memory=in_memory)


class UD_DANISH(UniversalDependenciesCorpus):
    def __init__(self, base_path: Union[str, Path] = None, in_memory: bool = True):

        if type(base_path) == str:
            base_path: Path = Path(base_path)

        # this dataset name
        dataset_name = self.__class__.__name__.lower()

        # default dataset folder is the cache root
        if not base_path:
            base_path = Path(flair.cache_root) / "datasets"
        data_folder = base_path / dataset_name

        # download data if necessary
        ud_path = "https://raw.githubusercontent.com/UniversalDependencies/UD_Danish-DDT/master"
        cached_path(f"{ud_path}/da_ddt-ud-dev.conllu", Path("datasets") / dataset_name)
        cached_path(f"{ud_path}/da_ddt-ud-test.conllu", Path("datasets") / dataset_name)
        cached_path(
            f"{ud_path}/da_ddt-ud-train.conllu", Path("datasets") / dataset_name
        )

        super(UD_DANISH, self).__init__(data_folder, in_memory=in_memory)


class UD_NORWEGIAN(UniversalDependenciesCorpus):
    def __init__(self, base_path: Union[str, Path] = None, in_memory: bool = True):

        if type(base_path) == str:
            base_path: Path = Path(base_path)

        # this dataset name
        dataset_name = self.__class__.__name__.lower()

        # default dataset folder is the cache root
        if not base_path:
            base_path = Path(flair.cache_root) / "datasets"
        data_folder = base_path / dataset_name

        # download data if necessary
        ud_path = "https://raw.githubusercontent.com/UniversalDependencies/UD_Norwegian-Bokmaal/master"
        cached_path(
            f"{ud_path}/no_bokmaal-ud-dev.conllu", Path("datasets") / dataset_name
        )
        cached_path(
            f"{ud_path}/no_bokmaal-ud-test.conllu", Path("datasets") / dataset_name
        )
        cached_path(
            f"{ud_path}/no_bokmaal-ud-train.conllu", Path("datasets") / dataset_name
        )

        super(UD_NORWEGIAN, self).__init__(data_folder, in_memory=in_memory)


class UD_FINNISH(UniversalDependenciesCorpus):
    def __init__(self, base_path: Union[str, Path] = None, in_memory: bool = True):

        if type(base_path) == str:
            base_path: Path = Path(base_path)

        # this dataset name
        dataset_name = self.__class__.__name__.lower()

        # default dataset folder is the cache root
        if not base_path:
            base_path = Path(flair.cache_root) / "datasets"
        data_folder = base_path / dataset_name

        # download data if necessary
        ud_path = "https://raw.githubusercontent.com/UniversalDependencies/UD_Finnish-TDT/master"
        cached_path(f"{ud_path}/fi_tdt-ud-dev.conllu", Path("datasets") / dataset_name)
        cached_path(f"{ud_path}/fi_tdt-ud-test.conllu", Path("datasets") / dataset_name)
        cached_path(
            f"{ud_path}/fi_tdt-ud-train.conllu", Path("datasets") / dataset_name
        )

        super(UD_FINNISH, self).__init__(data_folder, in_memory=in_memory)


class UD_SLOVENIAN(UniversalDependenciesCorpus):
    def __init__(self, base_path: Union[str, Path] = None, in_memory: bool = True):

        if type(base_path) == str:
            base_path: Path = Path(base_path)

        # this dataset name
        dataset_name = self.__class__.__name__.lower()

        # default dataset folder is the cache root
        if not base_path:
            base_path = Path(flair.cache_root) / "datasets"
        data_folder = base_path / dataset_name

        # download data if necessary
        ud_path = "https://raw.githubusercontent.com/UniversalDependencies/UD_Slovenian-SSJ/master"
        cached_path(f"{ud_path}/sl_ssj-ud-dev.conllu", Path("datasets") / dataset_name)
        cached_path(f"{ud_path}/sl_ssj-ud-test.conllu", Path("datasets") / dataset_name)
        cached_path(
            f"{ud_path}/sl_ssj-ud-train.conllu", Path("datasets") / dataset_name
        )

        super(UD_SLOVENIAN, self).__init__(data_folder, in_memory=in_memory)


class UD_CROATIAN(UniversalDependenciesCorpus):
    def __init__(self, base_path: Union[str, Path] = None, in_memory: bool = True):

        if type(base_path) == str:
            base_path: Path = Path(base_path)

        # this dataset name
        dataset_name = self.__class__.__name__.lower()

        # default dataset folder is the cache root
        if not base_path:
            base_path = Path(flair.cache_root) / "datasets"
        data_folder = base_path / dataset_name

        # download data if necessary
        ud_path = "https://raw.githubusercontent.com/UniversalDependencies/UD_Croatian-SET/master"
        cached_path(f"{ud_path}/hr_set-ud-dev.conllu", Path("datasets") / dataset_name)
        cached_path(f"{ud_path}/hr_set-ud-test.conllu", Path("datasets") / dataset_name)
        cached_path(
            f"{ud_path}/hr_set-ud-train.conllu", Path("datasets") / dataset_name
        )

        super(UD_CROATIAN, self).__init__(data_folder, in_memory=in_memory)


class UD_SERBIAN(UniversalDependenciesCorpus):
    def __init__(self, base_path: Union[str, Path] = None, in_memory: bool = True):

        if type(base_path) == str:
            base_path: Path = Path(base_path)

        # this dataset name
        dataset_name = self.__class__.__name__.lower()

        # default dataset folder is the cache root
        if not base_path:
            base_path = Path(flair.cache_root) / "datasets"
        data_folder = base_path / dataset_name

        # download data if necessary
        ud_path = "https://raw.githubusercontent.com/UniversalDependencies/UD_Serbian-SET/master"
        cached_path(f"{ud_path}/sr_set-ud-dev.conllu", Path("datasets") / dataset_name)
        cached_path(f"{ud_path}/sr_set-ud-test.conllu", Path("datasets") / dataset_name)
        cached_path(
            f"{ud_path}/sr_set-ud-train.conllu", Path("datasets") / dataset_name
        )

        super(UD_SERBIAN, self).__init__(data_folder, in_memory=in_memory)


class UD_BULGARIAN(UniversalDependenciesCorpus):
    def __init__(self, base_path: Union[str, Path] = None, in_memory: bool = True):

        if type(base_path) == str:
            base_path: Path = Path(base_path)

        # this dataset name
        dataset_name = self.__class__.__name__.lower()

        # default dataset folder is the cache root
        if not base_path:
            base_path = Path(flair.cache_root) / "datasets"
        data_folder = base_path / dataset_name

        # download data if necessary
        ud_path = "https://raw.githubusercontent.com/UniversalDependencies/UD_Bulgarian-BTB/master"
        cached_path(f"{ud_path}/bg_btb-ud-dev.conllu", Path("datasets") / dataset_name)
        cached_path(f"{ud_path}/bg_btb-ud-test.conllu", Path("datasets") / dataset_name)
        cached_path(
            f"{ud_path}/bg_btb-ud-train.conllu", Path("datasets") / dataset_name
        )

        super(UD_BULGARIAN, self).__init__(data_folder, in_memory=in_memory)


class UD_ARABIC(UniversalDependenciesCorpus):
    def __init__(self, base_path: Union[str, Path] = None, in_memory: bool = True):

        if type(base_path) == str:
            base_path: Path = Path(base_path)

        # this dataset name
        dataset_name = self.__class__.__name__.lower()

        # default dataset folder is the cache root
        if not base_path:
            base_path = Path(flair.cache_root) / "datasets"
        data_folder = base_path / dataset_name

        # download data if necessary
        ud_path = "https://raw.githubusercontent.com/UniversalDependencies/UD_Arabic-PADT/master"
        cached_path(f"{ud_path}/ar_padt-ud-dev.conllu", Path("datasets") / dataset_name)
        cached_path(
            f"{ud_path}/ar_padt-ud-test.conllu", Path("datasets") / dataset_name
        )
        cached_path(
            f"{ud_path}/ar_padt-ud-train.conllu", Path("datasets") / dataset_name
        )
        super(UD_ARABIC, self).__init__(data_folder, in_memory=in_memory)


class UD_HEBREW(UniversalDependenciesCorpus):
    def __init__(self, base_path: Union[str, Path] = None, in_memory: bool = True):

        if type(base_path) == str:
            base_path: Path = Path(base_path)

        # this dataset name
        dataset_name = self.__class__.__name__.lower()

        # default dataset folder is the cache root
        if not base_path:
            base_path = Path(flair.cache_root) / "datasets"
        data_folder = base_path / dataset_name

        # download data if necessary
        ud_path = "https://raw.githubusercontent.com/UniversalDependencies/UD_Hebrew-HTB/master"
        cached_path(f"{ud_path}/he_htb-ud-dev.conllu", Path("datasets") / dataset_name)
        cached_path(f"{ud_path}/he_htb-ud-test.conllu", Path("datasets") / dataset_name)
        cached_path(
            f"{ud_path}/he_htb-ud-train.conllu", Path("datasets") / dataset_name
        )
        super(UD_HEBREW, self).__init__(data_folder, in_memory=in_memory)


class UD_TURKISH(UniversalDependenciesCorpus):
    def __init__(self, base_path: Union[str, Path] = None, in_memory: bool = True):

        if type(base_path) == str:
            base_path: Path = Path(base_path)

        # this dataset name
        dataset_name = self.__class__.__name__.lower()

        # default dataset folder is the cache root
        if not base_path:
            base_path = Path(flair.cache_root) / "datasets"
        data_folder = base_path / dataset_name

        # download data if necessary
        ud_path = "https://raw.githubusercontent.com/UniversalDependencies/UD_Turkish-IMST/master"
        cached_path(f"{ud_path}/tr_imst-ud-dev.conllu", Path("datasets") / dataset_name)
        cached_path(
            f"{ud_path}/tr_imst-ud-test.conllu", Path("datasets") / dataset_name
        )
        cached_path(
            f"{ud_path}/tr_imst-ud-train.conllu", Path("datasets") / dataset_name
        )

        super(UD_TURKISH, self).__init__(data_folder, in_memory=in_memory)


class UD_PERSIAN(UniversalDependenciesCorpus):
    def __init__(self, base_path: Union[str, Path] = None, in_memory: bool = True):

        if type(base_path) == str:
            base_path: Path = Path(base_path)

        # this dataset name
        dataset_name = self.__class__.__name__.lower()

        # default dataset folder is the cache root
        if not base_path:
            base_path = Path(flair.cache_root) / "datasets"
        data_folder = base_path / dataset_name

        # download data if necessary
        ud_path = "https://raw.githubusercontent.com/UniversalDependencies/UD_Persian-Seraji/master"
        cached_path(
            f"{ud_path}/fa_seraji-ud-dev.conllu", Path("datasets") / dataset_name
        )
        cached_path(
            f"{ud_path}/fa_seraji-ud-test.conllu", Path("datasets") / dataset_name
        )
        cached_path(
            f"{ud_path}/fa_seraji-ud-train.conllu", Path("datasets") / dataset_name
        )

        super(UD_PERSIAN, self).__init__(data_folder, in_memory=in_memory)


class UD_RUSSIAN(UniversalDependenciesCorpus):
    def __init__(self, base_path: Union[str, Path] = None, in_memory: bool = True):

        if type(base_path) == str:
            base_path: Path = Path(base_path)

        # this dataset name
        dataset_name = self.__class__.__name__.lower()

        # default dataset folder is the cache root
        if not base_path:
            base_path = Path(flair.cache_root) / "datasets"
        data_folder = base_path / dataset_name

        # download data if necessary
        ud_path = "https://raw.githubusercontent.com/UniversalDependencies/UD_Russian-SynTagRus/master"
        cached_path(
            f"{ud_path}/ru_syntagrus-ud-dev.conllu", Path("datasets") / dataset_name
        )
        cached_path(
            f"{ud_path}/ru_syntagrus-ud-test.conllu", Path("datasets") / dataset_name
        )
        cached_path(
            f"{ud_path}/ru_syntagrus-ud-train.conllu", Path("datasets") / dataset_name
        )

        super(UD_RUSSIAN, self).__init__(data_folder, in_memory=in_memory)


class UD_HINDI(UniversalDependenciesCorpus):
    def __init__(self, base_path: Union[str, Path] = None, in_memory: bool = True):

        if type(base_path) == str:
            base_path: Path = Path(base_path)

        # this dataset name
        dataset_name = self.__class__.__name__.lower()

        # default dataset folder is the cache root
        if not base_path:
            base_path = Path(flair.cache_root) / "datasets"
        data_folder = base_path / dataset_name

        # download data if necessary
        ud_path = "https://raw.githubusercontent.com/UniversalDependencies/UD_Hindi-HDTB/master"
        cached_path(f"{ud_path}/hi_hdtb-ud-dev.conllu", Path("datasets") / dataset_name)
        cached_path(
            f"{ud_path}/hi_hdtb-ud-test.conllu", Path("datasets") / dataset_name
        )
        cached_path(
            f"{ud_path}/hi_hdtb-ud-train.conllu", Path("datasets") / dataset_name
        )

        super(UD_HINDI, self).__init__(data_folder, in_memory=in_memory)


class UD_INDONESIAN(UniversalDependenciesCorpus):
    def __init__(self, base_path: Union[str, Path] = None, in_memory: bool = True):

        if type(base_path) == str:
            base_path: Path = Path(base_path)

        # this dataset name
        dataset_name = self.__class__.__name__.lower()

        # default dataset folder is the cache root
        if not base_path:
            base_path = Path(flair.cache_root) / "datasets"
        data_folder = base_path / dataset_name

        # download data if necessary
        ud_path = "https://raw.githubusercontent.com/UniversalDependencies/UD_Indonesian-GSD/master"
        cached_path(f"{ud_path}/id_gsd-ud-dev.conllu", Path("datasets") / dataset_name)
        cached_path(f"{ud_path}/id_gsd-ud-test.conllu", Path("datasets") / dataset_name)
        cached_path(
            f"{ud_path}/id_gsd-ud-train.conllu", Path("datasets") / dataset_name
        )

        super(UD_INDONESIAN, self).__init__(data_folder, in_memory=in_memory)


class UD_JAPANESE(UniversalDependenciesCorpus):
    def __init__(self, base_path: Union[str, Path] = None, in_memory: bool = True):

        if type(base_path) == str:
            base_path: Path = Path(base_path)

        # this dataset name
        dataset_name = self.__class__.__name__.lower()

        # default dataset folder is the cache root
        if not base_path:
            base_path = Path(flair.cache_root) / "datasets"
        data_folder = base_path / dataset_name

        # download data if necessary
        ud_path = "https://raw.githubusercontent.com/UniversalDependencies/UD_Japanese-GSD/master"
        cached_path(f"{ud_path}/ja_gsd-ud-dev.conllu", Path("datasets") / dataset_name)
        cached_path(f"{ud_path}/ja_gsd-ud-test.conllu", Path("datasets") / dataset_name)
        cached_path(
            f"{ud_path}/ja_gsd-ud-train.conllu", Path("datasets") / dataset_name
        )

        super(UD_JAPANESE, self).__init__(data_folder, in_memory=in_memory)


class UD_CHINESE(UniversalDependenciesCorpus):
    def __init__(self, base_path: Union[str, Path] = None, in_memory: bool = True):

        if type(base_path) == str:
            base_path: Path = Path(base_path)

        # this dataset name
        dataset_name = self.__class__.__name__.lower()

        # default dataset folder is the cache root
        if not base_path:
            base_path = Path(flair.cache_root) / "datasets"
        data_folder = base_path / dataset_name

        # download data if necessary
        ud_path = "https://raw.githubusercontent.com/UniversalDependencies/UD_Chinese-GSD/master"
        cached_path(f"{ud_path}/zh_gsd-ud-dev.conllu", Path("datasets") / dataset_name)
        cached_path(f"{ud_path}/zh_gsd-ud-test.conllu", Path("datasets") / dataset_name)
        cached_path(
            f"{ud_path}/zh_gsd-ud-train.conllu", Path("datasets") / dataset_name
        )

        super(UD_CHINESE, self).__init__(data_folder, in_memory=in_memory)


class UD_KOREAN(UniversalDependenciesCorpus):
    def __init__(self, base_path: Union[str, Path] = None, in_memory: bool = True):

        if type(base_path) == str:
            base_path: Path = Path(base_path)

        # this dataset name
        dataset_name = self.__class__.__name__.lower()

        # default dataset folder is the cache root
        if not base_path:
            base_path = Path(flair.cache_root) / "datasets"
        data_folder = base_path / dataset_name

        # download data if necessary
        ud_path = "https://raw.githubusercontent.com/UniversalDependencies/UD_Korean-Kaist/master"
        cached_path(
            f"{ud_path}/ko_kaist-ud-dev.conllu", Path("datasets") / dataset_name
        )
        cached_path(
            f"{ud_path}/ko_kaist-ud-test.conllu", Path("datasets") / dataset_name
        )
        cached_path(
            f"{ud_path}/ko_kaist-ud-train.conllu", Path("datasets") / dataset_name
        )

        super(UD_KOREAN, self).__init__(data_folder, in_memory=in_memory)


class UD_BASQUE(UniversalDependenciesCorpus):
    def __init__(self, base_path: Union[str, Path] = None, in_memory: bool = True):

        if type(base_path) == str:
            base_path: Path = Path(base_path)

        # this dataset name
        dataset_name = self.__class__.__name__.lower()

        # default dataset folder is the cache root
        if not base_path:
            base_path = Path(flair.cache_root) / "datasets"
        data_folder = base_path / dataset_name

        # download data if necessary
        ud_path = "https://raw.githubusercontent.com/UniversalDependencies/UD_Basque-BDT/master"
        cached_path(f"{ud_path}/eu_bdt-ud-dev.conllu", Path("datasets") / dataset_name)
        cached_path(f"{ud_path}/eu_bdt-ud-test.conllu", Path("datasets") / dataset_name)
        cached_path(
            f"{ud_path}/eu_bdt-ud-train.conllu", Path("datasets") / dataset_name
        )

        super(UD_BASQUE, self).__init__(data_folder, in_memory=in_memory)


class UD_CHINESE_KYOTO(UniversalDependenciesCorpus):
    def __init__(self, base_path: Union[str, Path] = None, in_memory: bool = True):

        if type(base_path) == str:
            base_path: Path = Path(base_path)

        # this dataset name
        dataset_name = self.__class__.__name__.lower()

        # default dataset folder is the cache root
        if not base_path:
            base_path = Path(flair.cache_root) / "datasets"
        data_folder = base_path / dataset_name

        # download data if necessary
        web_path = "https://raw.githubusercontent.com/UniversalDependencies/UD_Classical_Chinese-Kyoto/master"
        cached_path(f"{web_path}/lzh_kyoto-ud-dev.conllu", Path("datasets") / dataset_name)
        cached_path(
            f"{web_path}/lzh_kyoto-ud-test.conllu", Path("datasets") / dataset_name
        )
        cached_path(
            f"{web_path}/lzh_kyoto-ud-train.conllu", Path("datasets") / dataset_name
        )

        super(UD_CHINESE_KYOTO, self).__init__(data_folder, in_memory=in_memory)


class UD_GREEK(UniversalDependenciesCorpus):
    def __init__(self, base_path: Union[str, Path] = None, in_memory: bool = True):

        if type(base_path) == str:
            base_path: Path = Path(base_path)

        # this dataset name
        dataset_name = self.__class__.__name__.lower()

        # default dataset folder is the cache root
        if not base_path:
            base_path = Path(flair.cache_root) / "datasets"
        data_folder = base_path / dataset_name

        # download data if necessary
        web_path = "https://raw.githubusercontent.com/UniversalDependencies/UD_Greek-GDT/master"
        cached_path(f"{web_path}/el_gdt-ud-dev.conllu", Path("datasets") / dataset_name)
        cached_path(
            f"{web_path}/el_gdt-ud-test.conllu", Path("datasets") / dataset_name
        )
        cached_path(
            f"{web_path}/el_gdt-ud-train.conllu", Path("datasets") / dataset_name
        )

        super(UD_GREEK, self).__init__(data_folder, in_memory=in_memory)
        

class UD_NAIJA(UniversalDependenciesCorpus):
    def __init__(self, base_path: Union[str, Path] = None, in_memory: bool = True):

        if type(base_path) == str:
            base_path: Path = Path(base_path)

        # this dataset name
        dataset_name = self.__class__.__name__.lower()

        # default dataset folder is the cache root
        if not base_path:
            base_path = Path(flair.cache_root) / "datasets"
        data_folder = base_path / dataset_name

        # download data if necessary
        web_path = "https://raw.githubusercontent.com/UniversalDependencies/UD_Naija-NSC/master"
        cached_path(f"{web_path}//pcm_nsc-ud-dev.conllu", Path("datasets") / dataset_name)
        cached_path(
            f"{web_path}//pcm_nsc-ud-test.conllu", Path("datasets") / dataset_name
        )
        cached_path(
            f"{web_path}//pcm_nsc-ud-train.conllu", Path("datasets") / dataset_name
        )

        super(UD_NAIJA, self).__init__(data_folder, in_memory=in_memory) 


class UD_LIVVI(UniversalDependenciesCorpus):
    def __init__(self, base_path: Union[str, Path] = None, in_memory: bool = True):

        if type(base_path) == str:
            base_path: Path = Path(base_path)

        # this dataset name
        dataset_name = self.__class__.__name__.lower()

        # default dataset folder is the cache root
        if not base_path:
            base_path = Path(flair.cache_root) / "datasets"
        data_folder = base_path / dataset_name

        # download data if necessary
        web_path = "https://raw.githubusercontent.com/UniversalDependencies/UD_Livvi-KKPP/master"
        cached_path(f"{web_path}/olo_kkpp-ud-test.conllu", Path("datasets") / dataset_name)
        cached_path(f"{web_path}/olo_kkpp-ud-train.conllu", Path("datasets") / dataset_name)

        super(UD_LIVVI, self).__init__(data_folder, in_memory=in_memory)


class UD_BURYAT(UniversalDependenciesCorpus):
    def __init__(self, base_path: Union[str, Path] = None, in_memory: bool = True):

        if type(base_path) == str:
            base_path: Path = Path(base_path)

        # this dataset name
        dataset_name = self.__class__.__name__.lower()

        # default dataset folder is the cache root
        if not base_path:
            base_path = Path(flair.cache_root) / "datasets"
        data_folder = base_path / dataset_name

        # download data if necessary
        web_path = "https://raw.githubusercontent.com/UniversalDependencies/UD_Buryat-BDT/master"
        cached_path(
            f"{web_path}/bxr_bdt-ud-test.conllu", Path("datasets") / dataset_name
        )
        cached_path(
            f"{web_path}/bxr_bdt-ud-train.conllu", Path("datasets") / dataset_name
        )

        super(UD_BURYAT, self).__init__(data_folder, in_memory=in_memory)


class UD_NORTH_SAMI(UniversalDependenciesCorpus):
    def __init__(self, base_path: Union[str, Path] = None, in_memory: bool = True):

        if type(base_path) == str:
            base_path: Path = Path(base_path)

        # this dataset name
        dataset_name = self.__class__.__name__.lower()

        # default dataset folder is the cache root
        if not base_path:
            base_path = Path(flair.cache_root) / "datasets"
        data_folder = base_path / dataset_name

        # download data if necessary
        web_path = "https://raw.githubusercontent.com/UniversalDependencies/UD_North_Sami-Giella/master"
        cached_path(
            f"{web_path}/sme_giella-ud-test.conllu", Path("datasets") / dataset_name
        )
        cached_path(
            f"{web_path}/sme_giella-ud-train.conllu", Path("datasets") / dataset_name
        )

        super(UD_NORTH_SAMI, self).__init__(data_folder, in_memory=in_memory)

        
class UD_MARATHI(UniversalDependenciesCorpus):
    def __init__(self, base_path: Union[str, Path] = None, in_memory: bool = True):

        if type(base_path) == str:
            base_path: Path = Path(base_path)

        # this dataset name
        dataset_name = self.__class__.__name__.lower()

        # default dataset folder is the cache root
        if not base_path:
            base_path = Path(flair.cache_root) / "datasets"
        data_folder = base_path / dataset_name

        # download data if necessary
        web_path = "https://raw.githubusercontent.com/UniversalDependencies/UD_Marathi-UFAL/master"
        cached_path(f"{web_path}/mr_ufal-ud-dev.conllu", Path("datasets") / dataset_name)
        cached_path(
            f"{web_path}/mr_ufal-ud-test.conllu", Path("datasets") / dataset_name
        )
        cached_path(
            f"{web_path}/mr_ufal-ud-train.conllu", Path("datasets") / dataset_name
        )

        super(UD_MARATHI, self).__init__(data_folder, in_memory=in_memory) 
        

class UD_MALTESE(UniversalDependenciesCorpus):
    def __init__(self, base_path: Union[str, Path] = None, in_memory: bool = True):

        if type(base_path) == str:
            base_path: Path = Path(base_path)

        # this dataset name
        dataset_name = self.__class__.__name__.lower()

        # default dataset folder is the cache root
        if not base_path:
            base_path = Path(flair.cache_root) / "datasets"
        data_folder = base_path / dataset_name
        web_path = "https://raw.githubusercontent.com/UniversalDependencies/UD_Maltese-MUDT/master"
        cached_path(
			f"{web_path}/mt_mudt-ud-dev.conllu", Path("datasets") / dataset_name
		)
        cached_path(
            f"{web_path}/mt_mudt-ud-test.conllu", Path("datasets") / dataset_name
        )
        cached_path(
            f"{web_path}/mt_mudt-ud-train.conllu", Path("datasets") / dataset_name
        )

        super(UD_MALTESE, self).__init__(data_folder, in_memory=in_memory)

        
class UD_AFRIKAANS(UniversalDependenciesCorpus):
    def __init__(self, base_path: Union[str, Path] = None, in_memory: bool = True):

        if type(base_path) == str:
            base_path: Path = Path(base_path)

        # this dataset name
        dataset_name = self.__class__.__name__.lower()

        # default dataset folder is the cache root
        if not base_path:
            base_path = Path(flair.cache_root) / "datasets"
        data_folder = base_path / dataset_name
        web_path = "https://raw.githubusercontent.com/UniversalDependencies/UD_Afrikaans-AfriBooms/master"
        cached_path(
			f"{web_path}/af_afribooms-ud-dev.conllu", Path("datasets") / dataset_name
		)
        cached_path(
            f"{web_path}/af_afribooms-ud-test.conllu", Path("datasets") / dataset_name
        )
        cached_path(
            f"{web_path}/af_afribooms-ud-train.conllu", Path("datasets") / dataset_name
        )

        super(UD_AFRIKAANS, self).__init__(data_folder, in_memory=in_memory)

	
class UD_GOTHIC(UniversalDependenciesCorpus):  
    def __init__(self, base_path: Union[str, Path] = None, in_memory: bool = True):

        if type(base_path) == str:
            base_path: Path = Path(base_path)

        # this dataset name
        dataset_name = self.__class__.__name__.lower()

        # default dataset folder is the cache root
        if not base_path:
            base_path = Path(flair.cache_root) / "datasets"
        data_folder = base_path / dataset_name

        # download data if necessary
        web_path = "https://raw.githubusercontent.com/UniversalDependencies/UD_Gothic-PROIEL/master"
        cached_path(f"{web_path}/got_proiel-ud-dev.conllu", Path("datasets") / dataset_name)
        cached_path(
            f"{web_path}/got_proiel-ud-test.conllu", Path("datasets") / dataset_name
        )
        cached_path(
            f"{web_path}/got_proiel-ud-train.conllu", Path("datasets") / dataset_name
        )

        super(UD_GOTHIC, self).__init__(data_folder, in_memory=in_memory)
<<<<<<< HEAD
     
    
class UD_OLD_FRENCH(UniversalDependenciesCorpus):
    def __init__(self, base_path: Union[str, Path] = None, in_memory: bool = True):

        if type(base_path) == str:
            base_path: Path = Path(base_path)

        # this dataset name
        dataset_name = self.__class__.__name__.lower()

         # default dataset folder is the cache root
        if not base_path:
            base_path = Path(flair.cache_root) / "datasets"
        data_folder = base_path / dataset_name

        # download data if necessary
        web_path = "https://raw.githubusercontent.com/UniversalDependencies/UD_Old_French-SRCMF/master"
        cached_path(f"{web_path}/fro_srcmf-ud-dev.conllu", Path("datasets") / dataset_name)
        cached_path(
            f"{web_path}/fro_srcmf-ud-test.conllu", Path("datasets") / dataset_name
        )
        cached_path(
            f"{web_path}/fro_srcmf-ud-train.conllu", Path("datasets") / dataset_name
        )

        super(UD_OLD_FRENCH, self).__init__(data_folder, in_memory=in_memory)

=======
>>>>>>> afd9ef13

class UD_WOLOF(UniversalDependenciesCorpus):
    def __init__(self, base_path: Union[str, Path] = None, in_memory: bool = True):
        
        if type(base_path) == str:
            base_path: Path = Path(base_path)
            
        # this dataset name
        dataset_name = self.__class__.__name__.lower()
        
<<<<<<< HEAD
=======
        # default dataset folder is the cache root
        if not base_path:
            base_path = Path(flair.cache_root) / "datasets"
        data_folder = base_path / dataset_name
>>>>>>> afd9ef13
        web_path = "https://raw.githubusercontent.com/UniversalDependencies/UD_Wolof-WTB/master"
        cached_path(
			f"{web_path}/wo_wtb-ud-dev.conllu", Path("datasets") / dataset_name
		)
        cached_path(
            f"{web_path}/wo_wtb-ud-test.conllu", Path("datasets") / dataset_name
        )
        cached_path(
            f"{web_path}/wo_wtb-ud-train.conllu", Path("datasets") / dataset_name
        )
        
        super(UD_WOLOF, self).__init__(data_folder, in_memory=in_memory)   <|MERGE_RESOLUTION|>--- conflicted
+++ resolved
@@ -1333,7 +1333,6 @@
         )
 
         super(UD_GOTHIC, self).__init__(data_folder, in_memory=in_memory)
-<<<<<<< HEAD
      
     
 class UD_OLD_FRENCH(UniversalDependenciesCorpus):
@@ -1362,8 +1361,6 @@
 
         super(UD_OLD_FRENCH, self).__init__(data_folder, in_memory=in_memory)
 
-=======
->>>>>>> afd9ef13
 
 class UD_WOLOF(UniversalDependenciesCorpus):
     def __init__(self, base_path: Union[str, Path] = None, in_memory: bool = True):
@@ -1374,13 +1371,10 @@
         # this dataset name
         dataset_name = self.__class__.__name__.lower()
         
-<<<<<<< HEAD
-=======
-        # default dataset folder is the cache root
-        if not base_path:
-            base_path = Path(flair.cache_root) / "datasets"
-        data_folder = base_path / dataset_name
->>>>>>> afd9ef13
+        # default dataset folder is the cache root
+        if not base_path:
+            base_path = Path(flair.cache_root) / "datasets"
+        data_folder = base_path / dataset_name
         web_path = "https://raw.githubusercontent.com/UniversalDependencies/UD_Wolof-WTB/master"
         cached_path(
 			f"{web_path}/wo_wtb-ud-dev.conllu", Path("datasets") / dataset_name
